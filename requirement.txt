--- conflicted
+++ resolved
@@ -1,13 +1,5 @@
-<<<<<<< HEAD
-numpy
-torch==1.4.0
-torchvision==0.5.0
-pymoo==0.3.0
-graphviz
-
-=======
-torch == 1.0.1.post2
-torchvision == 0.2.2
-pymoo == 0.3.0
-
->>>>>>> d27d37a7
+numpy
+torch==1.4.0
+torchvision==0.5.0
+pymoo==0.3.0
+graphviz